--- conflicted
+++ resolved
@@ -1,26 +1,14 @@
-<<<<<<< HEAD
-=======
 ########################################################################################
->>>>>>> 9606d7e0
 #
 # DO NOT MODIFY!!!
 # If necessary, override the corresponding variable and/or target, or create new ones
 # in one of the following files, depending on the nature of the override :
 #
-<<<<<<< HEAD
-# Makefile.variables, Makefile.targets or Makefile.private,
-#
-# The only valid reason to modify this file is to fix a bug or to add new
-# files to include.
-#
-# Please report bugs to francis.pelletier@mila.quebec
-=======
 # `Makefile.variables`, `Makefile.targets` or `Makefile.private`,
 #
 # The only valid reason to modify this file is to fix a bug or to add new
 # files to include.
 ########################################################################################
->>>>>>> 9606d7e0
 
 #Include base makefile
 include .make/base.make
